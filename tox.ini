--- conflicted
+++ resolved
@@ -1,8 +1,4 @@
 [tox]
-<<<<<<< HEAD
-envlist = lint3,{py27,py35,py36,py37,pypy,pypy3}-{twisted-16,twisted-latest},{py38,py39}-twisted-latest
-usedevelop = true
-=======
 envlist = lint3,{py36,py37,pypy3}-{twisted-16,twisted-latest},py{38,39,310}-twisted-latest
 
 [gh-actions]
@@ -13,18 +9,16 @@
     3.9: py39-twisted-latest,lint3
     3.10-dev: py310-twisted-latest
     pypy3: pypy3-twisted-latest
->>>>>>> 03431fd4
 
 [testenv]
 deps =
     twisted-16: Twisted==16.0
     twisted-latest: Twisted
-    py35,py36,py37,py38,py39: mypy==0.812
+    py36,py37,py38,py39: mypy==0.812
 commands =
     {envpython} setup.py --version
     pip install .
     {envpython} -m unittest {posargs:discover -v crochet.tests}
-    py35,py36,py37,py38,py39: {envpython} -m unittest {posargs:discover -v crochet.mypy.tests}
 
 [testenv:lint3]
 deps = flake8
